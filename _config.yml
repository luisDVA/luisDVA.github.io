--- conflicted
+++ resolved
@@ -5,16 +5,10 @@
 # For technical reasons, this file is *NOT* reloaded automatically when you use
 # `jekyll serve`. If you change this file, please restart the server process.
 
-<<<<<<< HEAD
-title:            Luis D. Verde Arregoitia
-locale:           en_US
-url:              https://luisdva.github.io
-=======
 # Theme Settings
 #
 # Review documentation to determine if you should use `theme` or `remote_theme`
 # https://mmistakes.github.io/minimal-mistakes/docs/quick-start-guide/#installing-the-theme
->>>>>>> f69e6cbf
 
 # theme                  : "minimal-mistakes-jekyll"
 # remote_theme           : "mmistakes/minimal-mistakes"
@@ -74,18 +68,6 @@
 yandex_site_verification :
 naver_site_verification  :
 
-<<<<<<< HEAD
-permalink:   /:categories/:title/
-markdown:    kramdown
-highlighter: rouge
-sass:
-  sass_dir: _sass
-  style: compressed
-gems:
-  - jekyll-sitemap
-  - jekyll-feed
-  - jekyll-gist
-=======
 # Social Sharing
 twitter:
   username               :
@@ -206,7 +188,6 @@
 
 
 # Markdown Processing
->>>>>>> f69e6cbf
 kramdown:
   input: GFM
   hard_wrap: false
@@ -214,50 +195,6 @@
   footnote_nr: 1
   entity_output: as_char
   toc_levels: 1..6
-<<<<<<< HEAD
-  use_coderay: false
-remote_theme: "mmistakes/minimal-mistakes@4.21.0"
-
-# Site owner
-owner:
-  name: Luis Verde Arregoitia
-  description: ecology.evolution.conservation.biogeography
-  avatar: https://pbs.twimg.com/profile_images/988264733294788608/AfgxWLOK_400x400.jpg
-  bio: "Personal research page - 
-  ecology . evolution . conservation . biogeography"
-  email: 
-  disqus-shortname: 
-  twitter: LuisDVerde
-  facebook: #username
-  google:
-    plus: #username
-    analytics: UA-65540014-1
-    verify: 
-    ad-client: 
-    ad-slot: 
-  bing-verify: 
-  github: #username
-  stackoverflow: #http://stackoverflow.com/users/123456/username
-  linkedin: #username
-  xing: #username
-  instagram: #username
-  lastfm: #username
-  tumblr: #username
-  pinterest: #username
-  foursquare: #username
-  steam: #username
-  dribbble: #username
-  youtube: #username
-  soundcloud: #username
-  weibo: #username
-  flickr: #username
-  publons: 980996
-  researchgate: Luis_Verde_Arregoitia
-  gscholar: Ii0dP6kAAAAJ
-
-include: [".htaccess"]
-exclude: ["lib", "config.rb", "Capfile", "config", "log", "Rakefile", "Rakefile.rb", "tmp", "less", "*.sublime-project", "*.sublime-workspace", "test", "spec", "Gruntfile.js", "package.json", "node_modules", "Gemfile", "Gemfile.lock", "LICENSE", "README.md"]
-=======
   smart_quotes: lsquo,rsquo,ldquo,rdquo
   enable_coderay: false
 
@@ -341,5 +278,4 @@
       read_time: true
       comments: # true
       share: true
-      related: true
->>>>>>> f69e6cbf
+      related: true