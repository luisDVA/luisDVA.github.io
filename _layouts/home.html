--- conflicted
+++ resolved
@@ -12,39 +12,11 @@
   {% assign posts = site.posts %}
 {% endif %}
 
-<<<<<<< HEAD
-
-<div id="main" role="main"> 
-  <div class="article-author-side">
-    {% include _author-bio.html %}
-  </div>
-  <div id="index">
-    <h3><a href="{{ site.url}}/posts/">Recent Posts</a></h3>
-    {% for post in site.posts limit:5 %}    
-    <article>
-      {% if post.link %}
-        <h2 class="link-post"><a href="{{ site.url }}{{ post.url }}" title="{{ post.title }}">{{ post.title }}</a> <a href="{{ post.link }}" target="_blank" title="{{ post.title }}"><i class="fa fa-link"></i></h2>
-      {% else %}
-        <h2><a href="{{ site.url }}{{ post.url }}" title="{{ post.title }}">{{ post.title }}</a></h2>
-        <p>{{ post.excerpt | strip_html | truncate: 160 }}</p>
-      {% endif %}
-    </article>
-    {% endfor %}
-  </div><!-- /#index -->
-</div><!-- /#main -->
-
-<div class="footer-wrap">
-  <footer>
-    {% include _footer.html %}
-  </footer>
-</div><!-- /.footer-wrap -->
-=======
 {% assign entries_layout = page.entries_layout | default: 'list' %}
 <div class="entries-{{ entries_layout }}">
   {% for post in posts %}
     {% include archive-single.html type=entries_layout %}
   {% endfor %}
 </div>
->>>>>>> f69e6cbf
 
 {% include paginator.html %}